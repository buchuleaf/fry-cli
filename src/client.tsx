#!/usr/bin/env node
// client.tsx
import React, { useState, useEffect, useRef } from 'react';
import { render, Text, Box, useInput, useApp, useStdout } from 'ink';
import Gradient from 'ink-gradient';
import SelectInput from 'ink-select-input';
import { OpenAI } from 'openai/index.mjs';
import * as fs from 'fs/promises';
import * as path from 'path';
import * as os from 'os';
import meow from 'meow';
// import open from 'open'; // removed with auth/dashboard flows
import { LocalToolExecutor, ToolCall, ToolResult } from './tools.js';
import * as https from 'https';
import { spawnSync } from 'child_process';
import * as fsSync from 'fs';
import { fileURLToPath } from 'url';
import { readFile } from 'fs/promises';

// ===== Helpers: directory listing (workspace snapshot) =====
async function getRootDirectoryListing(maxChars: number = 4000): Promise<string> {
  try {
    const dir = process.cwd();
    const entries = await fs.readdir(dir, { withFileTypes: true });
    const lines: string[] = [];
    let totalChars = 0;
    for (const entry of entries.sort((a, b) => a.name.localeCompare(b.name))) {
      if (entry.name === '__pycache__' || entry.name === '.DS_Store') continue;
      const isDir = entry.isDirectory();
      const line = isDir ? `${entry.name}/` : `${entry.name}`;
      if (totalChars + line.length > maxChars) {
        lines.push('... (listing truncated)');
        break;
      }
      lines.push(line);
      totalChars += line.length;
    }
    return lines.length > 0 ? lines.join('\n') : 'Directory is empty.';
  } catch (error: any) {
    return `Error reading directory: ${error?.message || String(error)}`;
  }
}

// ===== Self-update (kept) =====
async function getCurrentPkgVersion(): Promise<string | null> {
  try {
    const pkgUrl = new URL('../package.json', import.meta.url);
    const data = await readFile(fileURLToPath(pkgUrl), 'utf-8');
    const json = JSON.parse(data);
    return typeof json.version === 'string' ? json.version : null;
  } catch {
    return null;
  }
}
function compareSemver(a: string, b: string): number {
  const pa = a.split('.').map(n => parseInt(n, 10) || 0);
  const pb = b.split('.').map(n => parseInt(n, 10) || 0);
  for (let i = 0; i < Math.max(pa.length, pb.length); i++) {
    const da = pa[i] ?? 0; const db = pb[i] ?? 0;
    if (da > db) return 1;
    if (da < db) return -1;
  }
  return 0;
}
async function fetchLatestVersion(pkgName: string, timeoutMs = 3000): Promise<string | null> {
  return await new Promise((resolve) => {
    const req = https.get(`https://registry.npmjs.org/${encodeURIComponent(pkgName)}`, { timeout: timeoutMs }, (res) => {
      if (res.statusCode && res.statusCode >= 300) {
        res.resume();
        resolve(null);
        return;
      }
      let body = '';
      res.setEncoding('utf8');
      res.on('data', (c) => { body += c; });
      res.on('end', () => {
        try {
          const json = JSON.parse(body);
          const latest = json?.['dist-tags']?.latest;
          resolve(typeof latest === 'string' ? latest : null);
        } catch {
          resolve(null);
        }
      });
    });
    req.on('error', () => resolve(null));
    req.on('timeout', () => { try { req.destroy(); } catch {} resolve(null); });
  });
}
async function maybeSelfUpdate(opts?: { skip?: boolean, timeoutMs?: number }) {
  try {
    const envSkip = String(process.env.FRYCLI_NO_UPDATE || process.env.NO_UPDATE || '').toLowerCase();
    if (opts?.skip || envSkip === '1' || envSkip === 'true') return;
    const primary = '@buchuleaf/fry-cli';
    const fallback = '@buchuleaf/frycli';
    const current = await getCurrentPkgVersion();
    if (!current) return;
    let latest = await fetchLatestVersion(primary, opts?.timeoutMs ?? 3000);
    let pkgName = primary;
    if (!latest) {
      latest = await fetchLatestVersion(fallback, opts?.timeoutMs ?? 3000);
      if (latest) pkgName = fallback;
    }
    if (!latest) return;
    if (compareSemver(latest, current) <= 0) return;

    const npmCmd = process.platform === 'win32' ? 'npm.cmd' : 'npm';
    const rootProbe = spawnSync(npmCmd, ['root', '-g'], { encoding: 'utf8', timeout: 3000 });
    let canWriteGlobal = false;
    let globalRoot = '';
    if (!rootProbe.error && rootProbe.status === 0 && typeof rootProbe.stdout === 'string') {
      globalRoot = rootProbe.stdout.trim();
      try {
        fsSync.accessSync(globalRoot, fsSync.constants.W_OK);
        canWriteGlobal = true;
      } catch {
        canWriteGlobal = false;
      }
    }

    if (!canWriteGlobal) {
      const hintCmd = process.platform === 'win32'
        ? `npm i -g ${pkgName}@latest`
        : `sudo npm i -g ${pkgName}@latest`;
      console.log(`A new version of Fry CLI is available (${current} → ${latest}).`);
      console.log('Auto-update skipped: no write access to global npm directory.');
      console.log(`To update manually, run: ${hintCmd}`);
      return;
    }

    console.log(`A new version of Fry CLI is available (${current} → ${latest}). Updating...`);
    const args = ['i', '-g', `${pkgName}@latest`];
    const result = spawnSync(npmCmd, args, {
      stdio: 'pipe',
      encoding: 'utf8',
      timeout: opts?.timeoutMs ?? 15000
    });
    if (result.error) {
      console.log('Auto-update skipped (npm not available).');
    } else if (result.status !== 0) {
      const stderr = (result.stderr || '').toString().trim();
      const tail = stderr.split('\n').slice(-1)[0] || 'unknown error';
      console.log(`Auto-update failed: ${tail}. Continuing with current version.`);
    } else {
      console.log('Fry CLI updated successfully. You may need to re-run to use the new version.');
    }
  } catch {
    // swallow
  }
}

// ===== Types =====
interface SessionData { session_id: string; tier: 'local'; }
interface Message {
  role: 'user' | 'assistant' | 'system' | 'tool';
  content?: string;
  tool_calls?: ToolCall[];
  tool_call_id?: string;
  name?: string;
}

// Streaming delta (loosely typed to match OpenAI-compatible chunks)
type ToolDelta = {
  index: number;
  id?: string;
  function?: {
    name?: string;
    arguments?: string;
  }
};
type ChoiceDelta = {
  delta?: {
    content?: string;
    tool_calls?: ToolDelta[];
  }
};
type StreamChunk = {
  choices?: ChoiceDelta[];
};

// ===== Local tool definitions (exec + fs.*) =====
const getLocalTools = () => {
  const tools: any[] = [
    {
      type: 'function',
      function: {
        name: 'exec',
        description: "Execute code via a local runtime. Set runtime to 'shell' or 'python'. Returns labeled STDOUT/STDERR; large output is paginated.",
        parameters: {
          type: 'object',
          properties: {
            runtime: { type: 'string', description: "Runtime to use: 'shell' | 'python'." },
            command: { type: 'string', description: "Shell command when runtime='shell'." },
            code: { type: 'string', description: "Python code when runtime='python'." },
            page: { type: 'integer', description: 'Page number (1-indexed), default 1.' },
            page_size: { type: 'integer', description: 'Characters per page, default 2000.' }
          },
          required: ['runtime']
        }
      }
    },
    {
      type: 'function',
      function: {
        name: 'fs.ls',
        description: 'List files and folders under a directory (relative to project root).',
        parameters: {
          type: 'object',
          properties: {
            path: { type: 'string', description: "Directory to list (relative). Defaults to '.' if omitted." }
          }
        }
      }
    },
    {
      type: 'function',
      function: {
        name: 'fs.read',
        description: 'Read lines from a text file. Returns { content, start_line, end_line, total_lines, has_more, next_start_line }.',
        parameters: {
          type: 'object',
          properties: {
            path: { type: 'string', description: 'File path (relative).' },
            start_line: { type: 'integer', description: '1-indexed start line (default: 1).' },
            end_line: { type: 'integer', description: '1-indexed end line (inclusive). If omitted, returns 50 lines.' }
          },
          required: ['path']
        }
      }
    },
    {
      type: 'function',
      function: {
        name: 'fs.write',
        description: 'Write text content to a file (creates or overwrites).',
        parameters: {
          type: 'object',
          properties: {
            path: { type: 'string', description: 'Target file path (relative).' },
            content: { type: 'string', description: 'Full text content to write.' }
          },
          required: ['path', 'content']
        }
      }
    },
    {
      type: 'function',
      function: {
        name: 'fs.mkdir',
        description: 'Create a directory (recursively). No error if it already exists.',
        parameters: {
          type: 'object',
          properties: {
            path: { type: 'string', description: 'Directory path to create (relative).' }
          },
          required: ['path']
        }
      }
    },
    {
      type: 'function',
      function: {
        name: 'fs.search_files',
        description: "Search for a substring across text files. Returns 'path:line:match' lines. Large result sets are paginated.",
        parameters: {
          type: 'object',
          properties: {
            pattern: { type: 'string', description: 'Substring to match (case-sensitive).' },
            file_pattern: { type: 'string', description: "Glob of files to include (default '**/*')." },
            path: { type: 'string', description: 'Optional base directory to scope the search (relative).' },
            page: { type: 'integer', description: 'Page number to retrieve (1-indexed). Defaults to 1.' },
            page_size: { type: 'integer', description: 'Number of matches per page. Defaults to 50, max 100.' }
          },
          required: ['pattern']
        }
      }
    },
    {
      type: 'function',
      function: {
        name: 'fs.apply_patch',
        description: "Apply multi-file edits using the pseudo-unified patch format bounded by '*** Begin Patch' and '*** End Patch'.",
        parameters: {
          type: 'object',
          properties: {
            patch: { type: 'string', description: 'Patch text to apply.' }
          },
          required: ['patch']
        }
      }
    }
  ];
  return tools;
};

const clearTerminalOutput = () => {
  console.clear();

  if (!process.stdout.isTTY) return;

  // Clear scrollback and move cursor to top-left for a clean slate
  process.stdout.write('\u001B[3J\u001B[2J\u001B[H');
};

<<<<<<< HEAD
=======
// ===== Small UI bits =====
const LoadingIndicator: React.FC<{ text: string }> = ({ text }) => (
  <Box><Text color="cyan">{text}</Text></Box>
);

// Synchronous Markdown renderer designed to work both for live streaming
// (optionally buffers unclosed code fences) and finalized transcript items.
const StreamingMarkdown: React.FC<{ content: string; streaming?: boolean }> = ({ content, streaming }) => {
  // Compute synchronously so content persists when flushed by <Static />.
  let toRender = content || '';
  try {
    if (streaming && toRender) {
      // If there's an odd number of ``` fences, temporarily close the block
      // to avoid broken formatting during streaming.
      const fences = toRender.match(/```/g) || [];
      const isCodeBlockOpen = fences.length % 2 !== 0;
      if (isCodeBlockOpen) toRender = toRender + '\n```';
    }
    toRender = marked(toRender) as unknown as string;
  } catch {
    // Fallback to raw content on parsing error
  }
  return <Text>{toRender}</Text>;
};

const AssistantMessage: React.FC<{ content: string; isComplete: boolean }> = ({ content, isComplete }) => (
  <Box flexDirection="column" marginBottom={isComplete ? 1 : 0}>
    <Text color="green" bold>🤖 Fry:</Text>
    {content.length > 0 && (
      <Box marginLeft={2}>
        <StreamingMarkdown content={content} streaming={!isComplete} />
      </Box>
    )}
  </Box>
);

>>>>>>> 12726f96
// ===== Chat Component =====

const ChatInterface: React.FC<{
  sessionData: SessionData;
  modelEndpoint: string;
  modelName: string;
  onResetSession: (data: SessionData) => void;
<<<<<<< HEAD
  streamIntervalMs: number;
}> = ({ sessionData, modelEndpoint, modelName, onResetSession, streamIntervalMs: _streamIntervalMs }) => {
=======
}> = ({ sessionData, modelEndpoint, modelName, onResetSession }) => {
>>>>>>> 12726f96
  const { exit } = useApp();
  const { stdout } = useStdout();

  void _streamIntervalMs;

  const stdoutRef = useRef(stdout);
  useEffect(() => {
    stdoutRef.current = stdout;
  }, [stdout]);

  const [input, setInput] = useState('');
  const [isProcessing, setIsProcessing] = useState(false);
  const isInterruptedRef = useRef(false);
  const clearedNoticeRef = useRef(false);

  const localExecutor = useRef(new LocalToolExecutor());
  const openaiClient = useRef(new OpenAI({ baseURL: modelEndpoint, apiKey: 'dummy' }));
  const conversationHistory = useRef<Message[]>([]);
  const turnMessages = useRef<Message[]>([]);

<<<<<<< HEAD
=======
  const appendTranscript = (node: TranscriptItem) => setStaticItems(prev => [...prev, node]);
  const lastBlockRef = useRef<'assistant' | 'tool' | 'user' | 'system' | 'other' | null>(null);
  const assistantStreamRef = useRef<{ index: number; key: string } | null>(null);

  const updateAssistantTranscript = (content: string, isComplete: boolean): boolean => {
    if (!assistantStreamRef.current && content.length === 0) {
      if (isComplete) return false;
      return false;
    }

    if (!assistantStreamRef.current) {
      const key = `assistant-${Date.now().toString(36)}-${Math.random().toString(36).slice(2, 8)}`;
      setStaticItems(prev => {
        const next = [...prev, <AssistantMessage key={key} content={content} isComplete={isComplete} />];
        assistantStreamRef.current = isComplete ? null : { index: next.length - 1, key };
        lastBlockRef.current = 'assistant';
        return next;
      });
      return true;
    }

    const { index, key } = assistantStreamRef.current;
    setStaticItems(prev => {
      const next = [...prev];
      next[index] = <AssistantMessage key={key} content={content} isComplete={isComplete} />;
      if (isComplete) {
        assistantStreamRef.current = null;
      } else {
        assistantStreamRef.current = { index, key };
      }
      lastBlockRef.current = 'assistant';
      return next;
    });
    return true;
  };

>>>>>>> 12726f96
  useEffect(() => {
    if (!stdoutRef.current) return;
    stdoutRef.current.write(`\nFryCLI | Session: ${sessionData.session_id.substring(0, 8)}... | ${sessionData.tier.toUpperCase()}\n`);
    stdoutRef.current.write(`Working directory: ${process.cwd()}\n`);
    if (clearedNoticeRef.current) {
      stdoutRef.current.write('History cleared. New session started.\n');
      clearedNoticeRef.current = false;
    }
  }, [sessionData]);

  const write = (text: string) => {
    if (!stdoutRef.current) return;
    stdoutRef.current.write(text);
  };

  const writeLine = (text: string) => {
    write(text.endsWith('\n') ? text : `${text}\n`);
  };

  const executeToolCall = async (toolCall: ToolCall): Promise<ToolResult> => {
    const toolName = toolCall.function.name;

    let argsStr = '...';
    try {
      const argsObj = JSON.parse(toolCall.function.arguments || '{}');
      argsStr = Object.entries(argsObj)
        .map(([k, v]) => {
          const s = String(v);
          return `${k}='${s.length > 35 ? s.slice(0, 35) + '...' : s}'`;
        })
        .join(', ');
    } catch {}

    writeLine(`\n🔧 Executing: ${toolName}(${argsStr})`);

    let result: ToolResult;
    try {
      if (
        toolName === 'workspace' ||
        toolName === 'exec' ||
        toolName.startsWith('fs.') ||
        toolName === 'python' ||
        toolName === 'shell' ||
        toolName === 'apply_patch'
      ) {
        result = await localExecutor.current.execute(toolCall);
      } else {
        result = { status: 'error', data: `Unknown or unsupported tool: ${toolName}` } as ToolResult;
      }
    } catch (error: any) {
      result = { status: 'error', data: `Tool failed: ${error?.message || String(error)}` };
    }

    const resultRaw: any = result?.data;
    let resultText: string;

    const isPaginated = (
      result &&
      result.status === 'success' &&
      resultRaw && typeof resultRaw === 'object' && typeof (resultRaw as any).content === 'string' &&
      Number.isFinite((resultRaw as any).page) && Number.isFinite((resultRaw as any).total_pages)
    );

    if (
      result.status === 'success' &&
      typeof resultRaw === 'object' &&
      resultRaw !== null &&
      'path' in resultRaw &&
      'content' in resultRaw
    ) {
      const { path, content, start_line, end_line, total_lines, has_more } = resultRaw as any;
      const header = `--- Reading ${path} (lines ${start_line}-${end_line} of ${total_lines}) ---`;
      const footer = has_more ? `--- (more lines available) ---` : `--- (end of file) ---`;
      resultText = [header, content, footer].join('\n');
    } else if (isPaginated) {
      const { page, total_pages, page_size, total_chars } = resultRaw as any;
      const header = `--- Page ${page}/${total_pages} (page_size=${page_size}, total_chars=${total_chars}) ---`;
      resultText = [header, (resultRaw as any).content].join('\n');
    } else {
      resultText = typeof resultRaw === 'string' ? resultRaw : JSON.stringify(resultRaw, null, 2);
      if (resultText === undefined || resultText === null) {
        try { resultText = String(resultRaw ?? ''); } catch { resultText = ''; }
      }
    }

    const indented = resultText.split('\n').map(l => `  ${l}`).join('\n');
    writeLine(`[${toolName}] ${result.status}:`);
    writeLine(indented);
    write('\n');

    return result;
  };

  const processChatTurn = async (userInput: string) => {
    setIsProcessing(true);
    isInterruptedRef.current = false;

    conversationHistory.current.push({ role: 'user', content: userInput });
    turnMessages.current = [{ role: 'user', content: userInput }];

    try {
      const workspaceContents = await getRootDirectoryListing();
      const includeFs = true;
      const includeExec = true;
      const fsGuidance = includeFs
        ? "\nFilesystem tools (fs.*): fs.ls, fs.read, fs.write, fs.mkdir, fs.search_files, fs.apply_patch.\n" +
          "- Paths are relative to the current working directory.\n" +
          "- Use only relative paths, not absolute paths.\n" +
          "- fs.read: returns up to 200 lines. Params: { path, start_line?, end_line? }. If end_line is omitted, returns 50 lines starting at start_line (default 1).\n" +
          "  The response includes metadata: { content, start_line, end_line, total_lines, has_more, next_start_line }.\n" +
          "- For multi-file edits, use fs.apply_patch with the pseudo-unified patch format bounded by '*** Begin Patch' and '*** End Patch'.\n"
        : '';
      const execGuidance = includeExec
        ? "\nExec tool: use { runtime: 'shell' | 'python' } to run local commands/code.\n" +
          "- Runs in the current working directory.\n" +
          "- Large outputs are paginated with metadata for navigation.\n"
        : '';

      const developerContent = (
        "You are a helpful terminal assistant. Follow all user requests to the best of your abilities\n" +
        fsGuidance + execGuidance + "\n" +
        `The current directory contains the following files:\n${workspaceContents}\n`
      );

      const messagesForLlm: any[] = [
        { role: 'developer', content: developerContent },
        ...conversationHistory.current
      ];
      const toolsForLlm = getLocalTools();

      while (true) {
        if (isInterruptedRef.current) break;

<<<<<<< HEAD
        let accumulatedOutput = '';
        let headerPrinted = false;

        const ensureHeader = () => {
          if (headerPrinted) return;
          headerPrinted = true;
          write('\n🤖 Fry:\n');
        };
=======
        // Reset accumulator for each assistant streaming cycle
        accumulatedOutput = '';
        let assistantEntryVisible = false;
>>>>>>> 12726f96

        const builtinToolsKw: string[] = [];
        const stream = await (openaiClient.current.chat.completions as any).create({
          model: modelName,
          messages: messagesForLlm,
          tools: toolsForLlm,
          tool_choice: 'auto',
          stream: true,
          extra_body: { add_generation_prompt: true, builtin_tools: builtinToolsKw }
        });

        const toolAssembler: Map<number, ToolCall> = new Map();
        const toolCalls: ToolCall[] = [];

        for await (const chunk of stream as AsyncIterable<StreamChunk>) {
          if (isInterruptedRef.current) break;

          const delta = chunk.choices?.[0]?.delta;
          if (!delta) continue;

          if (delta.tool_calls) {
            for (const tc of delta.tool_calls) {
              if (!toolAssembler.has(tc.index)) {
                toolAssembler.set(tc.index, { id: '', type: 'function', function: { name: '', arguments: '' } });
              }
              const acc = toolAssembler.get(tc.index)!;
              if (tc.id) acc.id = tc.id;
              if (tc.function?.name && !acc.function.name) acc.function.name = tc.function.name;
              if (tc.function?.arguments) acc.function.arguments += tc.function.arguments;
            }
          }

          if (delta.content) {
            const piece = delta.content;
            accumulatedOutput += piece;
<<<<<<< HEAD
            ensureHeader();
            write(piece);
          }
        }

        if (headerPrinted && accumulatedOutput.length > 0 && !accumulatedOutput.endsWith('\n')) {
          write('\n');
        }

=======
            if (updateAssistantTranscript(accumulatedOutput, false)) {
              assistantEntryVisible = true;
            }
          }
        }
        if (assistantEntryVisible) {
          updateAssistantTranscript(accumulatedOutput, true);
        }
>>>>>>> 12726f96
        const assistantMessage: Message = { role: 'assistant' };
        if (accumulatedOutput.trim().length > 0) {
          assistantMessage.content = accumulatedOutput;
        }

        toolCalls.push(...Array.from(toolAssembler.values()));
        for (const tc of toolCalls) {
          if (!tc.id || tc.id.length === 0) tc.id = `call_${Math.random().toString(36).slice(2, 10)}`;
        }
        if (toolCalls.length > 0) {
          assistantMessage.tool_calls = toolCalls.slice(0, 1);
        }

        turnMessages.current.push(assistantMessage);
        conversationHistory.current.push(assistantMessage);
        const assistantForLlm: any = { role: 'assistant' };
        if (assistantMessage.content) assistantForLlm.content = assistantMessage.content;
        if (assistantMessage.tool_calls) assistantForLlm.tool_calls = assistantMessage.tool_calls;
        (messagesForLlm as any[]).push(assistantForLlm);

        if (isInterruptedRef.current) break;

        if ((assistantMessage.tool_calls?.length || 0) === 0) break;

        for (const toolCall of assistantMessage.tool_calls || []) {
          const result = await executeToolCall(toolCall);
          const rawData: any = result?.data;
          const looksPaginated = rawData && typeof rawData === 'object' && typeof rawData.content === 'string' && Number.isFinite(rawData.page) && Number.isFinite(rawData.total_pages);
          const payloadForModel = looksPaginated
            ? {
                status: result.status,
                data: rawData.content,
                pagination: {
                  page: rawData.page,
                  page_size: rawData.page_size,
                  total_chars: rawData.total_chars,
                  total_pages: rawData.total_pages,
                  has_prev: rawData.has_prev,
                  has_next: rawData.has_next,
                },
                tool: toolCall.function.name,
              }
            : result;
          const toolMessage: Message = {
            role: 'tool',
            tool_call_id: toolCall.id,
            name: toolCall.function.name,
            content: JSON.stringify(payloadForModel)
          };
          turnMessages.current.push(toolMessage);
          (messagesForLlm as any[]).push(toolMessage);
          conversationHistory.current.push(toolMessage);
        }
      }
    } catch (error) {
<<<<<<< HEAD
      writeLine(`\nError: ${String(error)}`);
    } finally {
      if (isInterruptedRef.current) {
        writeLine(`\n✗ Response interrupted by user.`);
        isInterruptedRef.current = false;
      }
=======
      if (assistantStreamRef.current) {
        updateAssistantTranscript(accumulatedOutput, true);
      }
      appendTranscript(<Text color="red">Error: {String(error)}</Text>);
    }
    // This finally block ensures the UI is always cleaned up correctly.
    finally {
      if (isInterruptedRef.current) {
        if (assistantStreamRef.current) {
          updateAssistantTranscript(accumulatedOutput, true);
        }
        appendTranscript(<Text color="yellow">✗ Response interrupted by user.</Text>);
      }

>>>>>>> 12726f96
      setIsProcessing(false);
    }
  };

  const handleSubmit = async (value: string) => {
    if (!value.trim()) return;

    const userInput = value.trim();
    setInput('');

    if (userInput.toLowerCase() === 'exit' || userInput.toLowerCase() === 'quit') {
      exit();
      return;
    }

    if (userInput.toLowerCase() === '/clear') {
      try {
        setIsProcessing(true);
        isInterruptedRef.current = false;
        turnMessages.current = [];
        conversationHistory.current = [];

        clearTerminalOutput();
        const newSessionInfo: SessionData = { session_id: Math.random().toString(36).slice(2, 10), tier: 'local' };
        clearedNoticeRef.current = true;
        onResetSession(newSessionInfo);
<<<<<<< HEAD
=======
        setStaticItems([]); // Clear the visual transcript
        assistantStreamRef.current = null;
        appendTranscript(
          <Box marginBottom={1}>
            <Text color="cyan" bold>FryCLI</Text>
            <Text> | Session: {newSessionInfo.session_id.substring(0, 8)}... | </Text>
            <Text color={'green'} bold>
              {newSessionInfo.tier.toUpperCase()}
            </Text>
          </Box>
        );
        appendTranscript(
          <Text dimColor>
            Working directory: {process.cwd()}
          </Text>
        );
        appendTranscript(<Text color="yellow">History cleared. New session started.</Text>);
        lastBlockRef.current = 'system';
>>>>>>> 12726f96
      } finally {
        setIsProcessing(false);
      }
      return;
    }

    write('\n');
    writeLine('👤 You:');
    writeLine(userInput);

    await processChatTurn(userInput);
  };

  useInput((char, key) => {
    if (key.escape) {
      exit();
    }

    if (key.ctrl && (char || '').toLowerCase() === 'c') {
      if (isProcessing) {
        isInterruptedRef.current = true;
      } else {
        exit();
      }
    }
  });

  return (
    <Box flexDirection="column">
<<<<<<< HEAD
      {isProcessing ? (
        <Box marginTop={1}>
          <Text color="cyan">Processing... (Ctrl+C to interrupt)</Text>
        </Box>
      ) : (
=======
      <Static items={staticItems}>
        {(item, idx) => (
          <Box key={idx}>{item}</Box>
        )}
      </Static>

      {!isProcessing && (
>>>>>>> 12726f96
        <ChatPrompt
          value={input}
          onChange={setInput}
          onSubmit={handleSubmit}
        />
      )}

      <Box marginTop={1} justifyContent="space-between">
        <Box flexDirection="column">
          <Text dimColor>Shift+Enter for newline, Enter to submit</Text>
          <Text dimColor>Commands: /clear, /exit</Text>
        </Box>
      </Box>
    </Box>
  );
};

const ChatPrompt: React.FC<{
  value: string;
  onChange: (v: string) => void;
  onSubmit: (v: string) => void;
  isActive?: boolean;
}> = ({ value, onChange, onSubmit, isActive = true }) => {
  useInput(
    (input, key) => {
      if (key.return && !key.shift) {
        if (value.trim()) {
          onSubmit(value);
        }
        return;
      }
      if (key.return && key.shift) {
        onChange(value + '\n');
        return;
      }

      // Ctrl+Backspace → delete previous word
      if (key.ctrl && key.backspace) {
        const next = value.replace(/\s+$/, '');
        const removed = next.replace(/\S+$/, '');
        onChange(removed);
        return;
      }

      if (key.backspace) {
        onChange(value.slice(0, -1));
        return;
      }

      if (
        !key.ctrl && !key.meta && !key.return && !key.backspace &&
        !key.upArrow && !key.downArrow && !key.leftArrow && !key.rightArrow &&
        !key.tab && !key.escape
      ) {
        onChange(value + input);
      }
    }, { isActive });

  return (
    <Box>
      <Text color="blue" bold>👤 You: </Text>
      <Text>{value}</Text>
    </Box>
  );
};

const EndpointSelector: React.FC<{ onSelect: (url: string) => void }> = ({ onSelect }) => {
  const presets = [
    { label: '(1) Ollama (http://localhost:11434/v1)', value: 'http://localhost:11434/v1' },
    { label: '(2) vLLM (http://localhost:8000/v1)', value: 'http://localhost:8000/v1' },
    { label: '(3) LM Studio (http://localhost:1234/v1)', value: 'http://localhost:1234/v1' },
    { label: '(4) llama.cpp (http://localhost:8080/v1)', value: 'http://localhost:8080/v1' },
    { label: '(5) Custom URL (http://localhost:10000/v1)', value: 'http://localhost:10000/v1' }
  ];

  const [showCustomInput, setShowCustomInput] = useState(false);
  const [customUrl, setCustomUrl] = useState('');

  const handleSelect = (item: any) => {
    if (item.value === 'custom') {
      setShowCustomInput(true);
    } else {
      onSelect(item.value);
    }
  };

  const handleCustomSubmit = (value: string) => {
    onSelect(value);
  };

  if (showCustomInput) {
    return (
      <Box flexDirection="column">
        <Text color="cyan" bold>Enter custom endpoint URL:</Text>
        <ChatPrompt value={customUrl} onChange={setCustomUrl} onSubmit={handleCustomSubmit} />
      </Box>
    );
  }

  return (
    <Box flexDirection="column">
      <Text color="cyan" bold>Select LLM endpoint:</Text>
      <SelectInput items={presets} onSelect={handleSelect} />
    </Box>
  );
};

const App: React.FC<{ modelName: string; }> = ({ modelName }) => {
  const [stage, setStage] = useState<'endpoint' | 'chat'>('endpoint');
  const [modelEndpoint, setModelEndpoint] = useState<string | null>(null);
  const [sessionData, setSessionData] = useState<SessionData | null>(null);

  const handleEndpointSelect = (url: string) => {
    setModelEndpoint(url);
    const sessionInfo: SessionData = { session_id: Math.random().toString(36).slice(2, 10), tier: 'local' };
    setSessionData(sessionInfo);
    setStage('chat');
  };

  return (
    <Box flexDirection="column" padding={1}>
      {stage === 'endpoint' && (
        <Box marginBottom={1}>
          <Gradient name="pastel">
            <Text bold>Welcome to FryCLI</Text>
          </Gradient>
        </Box>
      )}

      {stage === 'endpoint' && <EndpointSelector onSelect={handleEndpointSelect} />}

      {stage === 'chat' && sessionData && modelEndpoint && (
        <ChatInterface
          sessionData={sessionData}
          modelEndpoint={modelEndpoint}
          modelName={modelName}
          onResetSession={(data) => {
            setSessionData(data);
          }}
        />
      )}
    </Box>
  );
};

// ===== CLI/bootstrap =====
const cli = meow(
  `
Usage
  $ fry

Options
  --model      Model name (default: llama)
  --no-update  Skip auto update check
`,
  {
    importMeta: import.meta,
    flags: {
      model: { type: 'string', isRequired: false },
      update: { type: 'boolean', default: true }
    }
  }
);

(async () => {
  //await maybeSelfUpdate({ skip: !cli.flags.update });
  const modelName = cli.flags.model || process.env.FRY_MODEL_NAME || 'llama';

  render(
    <App modelName={modelName} />,
    { exitOnCtrlC: false }
  );
})();<|MERGE_RESOLUTION|>--- conflicted
+++ resolved
@@ -302,45 +302,6 @@
   process.stdout.write('\u001B[3J\u001B[2J\u001B[H');
 };
 
-<<<<<<< HEAD
-=======
-// ===== Small UI bits =====
-const LoadingIndicator: React.FC<{ text: string }> = ({ text }) => (
-  <Box><Text color="cyan">{text}</Text></Box>
-);
-
-// Synchronous Markdown renderer designed to work both for live streaming
-// (optionally buffers unclosed code fences) and finalized transcript items.
-const StreamingMarkdown: React.FC<{ content: string; streaming?: boolean }> = ({ content, streaming }) => {
-  // Compute synchronously so content persists when flushed by <Static />.
-  let toRender = content || '';
-  try {
-    if (streaming && toRender) {
-      // If there's an odd number of ``` fences, temporarily close the block
-      // to avoid broken formatting during streaming.
-      const fences = toRender.match(/```/g) || [];
-      const isCodeBlockOpen = fences.length % 2 !== 0;
-      if (isCodeBlockOpen) toRender = toRender + '\n```';
-    }
-    toRender = marked(toRender) as unknown as string;
-  } catch {
-    // Fallback to raw content on parsing error
-  }
-  return <Text>{toRender}</Text>;
-};
-
-const AssistantMessage: React.FC<{ content: string; isComplete: boolean }> = ({ content, isComplete }) => (
-  <Box flexDirection="column" marginBottom={isComplete ? 1 : 0}>
-    <Text color="green" bold>🤖 Fry:</Text>
-    {content.length > 0 && (
-      <Box marginLeft={2}>
-        <StreamingMarkdown content={content} streaming={!isComplete} />
-      </Box>
-    )}
-  </Box>
-);
-
->>>>>>> 12726f96
 // ===== Chat Component =====
 
 const ChatInterface: React.FC<{
@@ -348,12 +309,7 @@
   modelEndpoint: string;
   modelName: string;
   onResetSession: (data: SessionData) => void;
-<<<<<<< HEAD
-  streamIntervalMs: number;
-}> = ({ sessionData, modelEndpoint, modelName, onResetSession, streamIntervalMs: _streamIntervalMs }) => {
-=======
-}> = ({ sessionData, modelEndpoint, modelName, onResetSession }) => {
->>>>>>> 12726f96
+  
   const { exit } = useApp();
   const { stdout } = useStdout();
 
@@ -374,45 +330,6 @@
   const conversationHistory = useRef<Message[]>([]);
   const turnMessages = useRef<Message[]>([]);
 
-<<<<<<< HEAD
-=======
-  const appendTranscript = (node: TranscriptItem) => setStaticItems(prev => [...prev, node]);
-  const lastBlockRef = useRef<'assistant' | 'tool' | 'user' | 'system' | 'other' | null>(null);
-  const assistantStreamRef = useRef<{ index: number; key: string } | null>(null);
-
-  const updateAssistantTranscript = (content: string, isComplete: boolean): boolean => {
-    if (!assistantStreamRef.current && content.length === 0) {
-      if (isComplete) return false;
-      return false;
-    }
-
-    if (!assistantStreamRef.current) {
-      const key = `assistant-${Date.now().toString(36)}-${Math.random().toString(36).slice(2, 8)}`;
-      setStaticItems(prev => {
-        const next = [...prev, <AssistantMessage key={key} content={content} isComplete={isComplete} />];
-        assistantStreamRef.current = isComplete ? null : { index: next.length - 1, key };
-        lastBlockRef.current = 'assistant';
-        return next;
-      });
-      return true;
-    }
-
-    const { index, key } = assistantStreamRef.current;
-    setStaticItems(prev => {
-      const next = [...prev];
-      next[index] = <AssistantMessage key={key} content={content} isComplete={isComplete} />;
-      if (isComplete) {
-        assistantStreamRef.current = null;
-      } else {
-        assistantStreamRef.current = { index, key };
-      }
-      lastBlockRef.current = 'assistant';
-      return next;
-    });
-    return true;
-  };
-
->>>>>>> 12726f96
   useEffect(() => {
     if (!stdoutRef.current) return;
     stdoutRef.current.write(`\nFryCLI | Session: ${sessionData.session_id.substring(0, 8)}... | ${sessionData.tier.toUpperCase()}\n`);
@@ -546,21 +463,6 @@
       while (true) {
         if (isInterruptedRef.current) break;
 
-<<<<<<< HEAD
-        let accumulatedOutput = '';
-        let headerPrinted = false;
-
-        const ensureHeader = () => {
-          if (headerPrinted) return;
-          headerPrinted = true;
-          write('\n🤖 Fry:\n');
-        };
-=======
-        // Reset accumulator for each assistant streaming cycle
-        accumulatedOutput = '';
-        let assistantEntryVisible = false;
->>>>>>> 12726f96
-
         const builtinToolsKw: string[] = [];
         const stream = await (openaiClient.current.chat.completions as any).create({
           model: modelName,
@@ -595,26 +497,7 @@
           if (delta.content) {
             const piece = delta.content;
             accumulatedOutput += piece;
-<<<<<<< HEAD
-            ensureHeader();
-            write(piece);
-          }
-        }
-
-        if (headerPrinted && accumulatedOutput.length > 0 && !accumulatedOutput.endsWith('\n')) {
-          write('\n');
-        }
-
-=======
-            if (updateAssistantTranscript(accumulatedOutput, false)) {
-              assistantEntryVisible = true;
-            }
-          }
-        }
-        if (assistantEntryVisible) {
-          updateAssistantTranscript(accumulatedOutput, true);
-        }
->>>>>>> 12726f96
+
         const assistantMessage: Message = { role: 'assistant' };
         if (accumulatedOutput.trim().length > 0) {
           assistantMessage.content = accumulatedOutput;
@@ -670,29 +553,7 @@
         }
       }
     } catch (error) {
-<<<<<<< HEAD
-      writeLine(`\nError: ${String(error)}`);
-    } finally {
-      if (isInterruptedRef.current) {
-        writeLine(`\n✗ Response interrupted by user.`);
-        isInterruptedRef.current = false;
-      }
-=======
-      if (assistantStreamRef.current) {
-        updateAssistantTranscript(accumulatedOutput, true);
-      }
-      appendTranscript(<Text color="red">Error: {String(error)}</Text>);
-    }
-    // This finally block ensures the UI is always cleaned up correctly.
-    finally {
-      if (isInterruptedRef.current) {
-        if (assistantStreamRef.current) {
-          updateAssistantTranscript(accumulatedOutput, true);
-        }
-        appendTranscript(<Text color="yellow">✗ Response interrupted by user.</Text>);
-      }
-
->>>>>>> 12726f96
+
       setIsProcessing(false);
     }
   };
@@ -719,27 +580,7 @@
         const newSessionInfo: SessionData = { session_id: Math.random().toString(36).slice(2, 10), tier: 'local' };
         clearedNoticeRef.current = true;
         onResetSession(newSessionInfo);
-<<<<<<< HEAD
-=======
-        setStaticItems([]); // Clear the visual transcript
-        assistantStreamRef.current = null;
-        appendTranscript(
-          <Box marginBottom={1}>
-            <Text color="cyan" bold>FryCLI</Text>
-            <Text> | Session: {newSessionInfo.session_id.substring(0, 8)}... | </Text>
-            <Text color={'green'} bold>
-              {newSessionInfo.tier.toUpperCase()}
-            </Text>
-          </Box>
-        );
-        appendTranscript(
-          <Text dimColor>
-            Working directory: {process.cwd()}
-          </Text>
-        );
-        appendTranscript(<Text color="yellow">History cleared. New session started.</Text>);
-        lastBlockRef.current = 'system';
->>>>>>> 12726f96
+
       } finally {
         setIsProcessing(false);
       }
@@ -769,21 +610,7 @@
 
   return (
     <Box flexDirection="column">
-<<<<<<< HEAD
-      {isProcessing ? (
-        <Box marginTop={1}>
-          <Text color="cyan">Processing... (Ctrl+C to interrupt)</Text>
-        </Box>
-      ) : (
-=======
-      <Static items={staticItems}>
-        {(item, idx) => (
-          <Box key={idx}>{item}</Box>
-        )}
-      </Static>
-
-      {!isProcessing && (
->>>>>>> 12726f96
+
         <ChatPrompt
           value={input}
           onChange={setInput}
