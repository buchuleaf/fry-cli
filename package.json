--- conflicted
+++ resolved
@@ -1,10 +1,5 @@
 {
   "name": "@buchuleaf/fry-cli",
-<<<<<<< HEAD
-  "version": "3.0.0",
-=======
-  "version": "2.0.5",
->>>>>>> 5aadeca2
   "description": "A command-line interface for the Fry AI assistant.",
   "main": "dist/client.js",
   "type": "module",
